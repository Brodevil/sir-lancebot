import logging
from os import environ
from typing import NamedTuple
from datetime import datetime

__all__ = (
    "bookmark_icon_url",
    "AdventOfCode", "Channels", "Client", "Colours", "Emojis", "Hacktoberfest", "Roles", "Tokens",
    "WHITELISTED_CHANNELS", "STAFF_ROLES", "MODERATION_ROLES",
    "POSITIVE_REPLIES", "NEGATIVE_REPLIES", "ERROR_REPLIES",
)

log = logging.getLogger(__name__)

bookmark_icon_url = (
    "https://images-ext-2.discordapp.net/external/zl4oDwcmxUILY7sD9ZWE2fU5R7n6QcxEmPYSE5eddbg/"
    "%3Fv%3D1/https/cdn.discordapp.com/emojis/654080405988966419.png?width=20&height=20"
)


class AdventOfCode:
    leaderboard_cache_age_threshold_seconds = 3600
    leaderboard_id = 631135
    leaderboard_join_code = str(environ.get("AOC_JOIN_CODE", None))
    leaderboard_max_displayed_members = 10
    year = int(environ.get("AOC_YEAR", datetime.utcnow().year))
    role_id = int(environ.get("AOC_ROLE_ID", 518565788744024082))


class Channels(NamedTuple):
    admins = 365960823622991872
    advent_of_code = int(environ.get("AOC_CHANNEL_ID", 517745814039166986))
    announcements = int(environ.get("CHANNEL_ANNOUNCEMENTS", 354619224620138496))
    big_brother_logs = 468507907357409333
    bot = 267659945086812160
    checkpoint_test = 422077681434099723
    devalerts = 460181980097675264
    devlog = int(environ.get("CHANNEL_DEVLOG", 622895325144940554))
    devtest = 414574275865870337
    help_0 = 303906576991780866
    help_1 = 303906556754395136
    help_2 = 303906514266226689
    help_3 = 439702951246692352
    help_4 = 451312046647148554
    help_5 = 454941769734422538
    helpers = 385474242440986624
    message_log = 467752170159079424
    mod_alerts = 473092532147060736
    modlog = 282638479504965634
    off_topic_0 = 291284109232308226
    off_topic_1 = 463035241142026251
    off_topic_2 = 463035268514185226
    python = 267624335836053506
    reddit = 458224812528238616
    seasonalbot_commands = int(environ.get("CHANNEL_SEASONALBOT_COMMANDS", 607247579608121354))
    seasonalbot_voice = int(environ.get("CHANNEL_SEASONALBOT_VOICE", 606259004230074378))
    staff_lounge = 464905259261755392
    verification = 352442727016693763
    python_discussion = 267624335836053506
    show_your_projects = int(environ.get("CHANNEL_SHOW_YOUR_PROJECTS", 303934982764625920))
    show_your_projects_discussion = 360148304664723466
    hacktoberfest_2019 = 628184417646411776


class Client(NamedTuple):
    guild = int(environ.get("SEASONALBOT_GUILD", 267624335836053506))
    prefix = environ.get("PREFIX", ".")
    token = environ.get("SEASONALBOT_TOKEN")
    debug = environ.get("SEASONALBOT_DEBUG", "").lower() == "true"
    season_override = environ.get("SEASON_OVERRIDE")
    icon_cycle_frequency = 3  # N days to wait between cycling server icons within a single season


class Colours:
    blue = 0x0279fd
    bright_green = 0x01d277
    dark_green = 0x1f8b4c
    orange = 0xe67e22
    pink = 0xcf84e0
    soft_green = 0x68c290
    soft_red = 0xcd6d6d
    yellow = 0xf9f586
    purple = 0xb734eb


class Emojis:
    star = "\u2B50"
    christmas_tree = "\U0001F384"
    check = "\u2611"
    envelope = "\U0001F4E8"
    trashcan = "<:trashcan:637136429717389331>"

    terning1 = "<:terning1:431249668983488527>"
    terning2 = "<:terning2:462339216987127808>"
    terning3 = "<:terning3:431249694467948544>"
    terning4 = "<:terning4:579980271475228682>"
    terning5 = "<:terning5:431249716328792064>"
    terning6 = "<:terning6:431249726705369098>"

    issue = "<:IssueOpen:629695470327037963>"
    issue_closed = "<:IssueClosed:629695470570307614>"
    pull_request = "<:PROpen:629695470175780875>"
    pull_request_closed = "<:PRClosed:629695470519713818>"
    merge = "<:PRMerged:629695470570176522>"


class Lovefest:
    role_id = int(environ.get("LOVEFEST_ROLE_ID", 542431903886606399))


class Hacktoberfest(NamedTuple):
    voice_id = 514420006474219521


class Roles(NamedTuple):
    admin = int(environ.get("SEASONALBOT_ADMIN_ROLE_ID", 267628507062992896))
    announcements = 463658397560995840
    champion = 430492892331769857
    contributor = 295488872404484098
    developer = 352427296948486144
    devops = 409416496733880320
    jammer = 423054537079783434
    moderator = 267629731250176001
    muted = 277914926603829249
    owner = 267627879762755584
    verified = 352427296948486144
    helpers = 267630620367257601
    rockstars = 458226413825294336


class Tokens(NamedTuple):
    giphy = environ.get("GIPHY_TOKEN")
    aoc_session_cookie = environ.get("AOC_SESSION_COOKIE")
    omdb = environ.get("OMDB_API_KEY")
    youtube = environ.get("YOUTUBE_API_KEY")
    tmdb = environ.get("TMDB_API_KEY")
<<<<<<< HEAD
    nasa = environ.get("NASA_API_KEY")
=======
    igdb = environ.get("IGDB_API_KEY")
>>>>>>> dc86d671


# Default role combinations
MODERATION_ROLES = Roles.moderator, Roles.admin, Roles.owner
STAFF_ROLES = Roles.helpers, Roles.moderator, Roles.admin, Roles.owner

# Whitelisted channels
WHITELISTED_CHANNELS = (
    Channels.bot, Channels.seasonalbot_commands,
    Channels.off_topic_0, Channels.off_topic_1, Channels.off_topic_2,
    Channels.devtest,
)

# Bot replies
NEGATIVE_REPLIES = [
    "Noooooo!!",
    "Nope.",
    "I'm sorry Dave, I'm afraid I can't do that.",
    "I don't think so.",
    "Not gonna happen.",
    "Out of the question.",
    "Huh? No.",
    "Nah.",
    "Naw.",
    "Not likely.",
    "No way, José.",
    "Not in a million years.",
    "Fat chance.",
    "Certainly not.",
    "NEGATORY.",
    "Nuh-uh.",
    "Not in my house!",
]

POSITIVE_REPLIES = [
    "Yep.",
    "Absolutely!",
    "Can do!",
    "Affirmative!",
    "Yeah okay.",
    "Sure.",
    "Sure thing!",
    "You're the boss!",
    "Okay.",
    "No problem.",
    "I got you.",
    "Alright.",
    "You got it!",
    "ROGER THAT",
    "Of course!",
    "Aye aye, cap'n!",
    "I'll allow it.",
]

ERROR_REPLIES = [
    "Please don't do that.",
    "You have to stop.",
    "Do you mind?",
    "In the future, don't do that.",
    "That was a mistake.",
    "You blew it.",
    "You're bad at computers.",
    "Are you trying to kill me?",
    "Noooooo!!",
    "I can't believe you've done this",
]<|MERGE_RESOLUTION|>--- conflicted
+++ resolved
@@ -134,11 +134,8 @@
     omdb = environ.get("OMDB_API_KEY")
     youtube = environ.get("YOUTUBE_API_KEY")
     tmdb = environ.get("TMDB_API_KEY")
-<<<<<<< HEAD
     nasa = environ.get("NASA_API_KEY")
-=======
     igdb = environ.get("IGDB_API_KEY")
->>>>>>> dc86d671
 
 
 # Default role combinations
