import logging
import random
import re
import typing as t
from dataclasses import dataclass

import discord
from discord.ext import commands, tasks

from bot.constants import (
    Categories,
    Channels,
    Colours,
    ERROR_REPLIES,
    Emojis,
    NEGATIVE_REPLIES,
    Tokens,
    WHITELISTED_CHANNELS
)
from bot.utils.decorators import whitelist_override
from bot.utils.extensions import invoke_help_command

log = logging.getLogger(__name__)

BAD_RESPONSE = {
    404: "Issue/pull request not located! Please enter a valid number!",
    403: "Rate limit has been hit! Please try again later!"
}
REQUEST_HEADERS = {
    "Accept": "application/vnd.github.v3+json"
}

REPOSITORY_ENDPOINT = "https://api.github.com/orgs/{org}/repos?per_page=100"
ISSUE_ENDPOINT = "https://api.github.com/repos/{user}/{repository}/issues/{number}"
PR_MERGE_ENDPOINT = "https://api.github.com/repos/{user}/{repository}/pulls/{number}/merge"

if GITHUB_TOKEN := Tokens.github:
    REQUEST_HEADERS["Authorization"] = f"token {GITHUB_TOKEN}"

WHITELISTED_CATEGORIES = (
    Categories.development, Categories.devprojects, Categories.media, Categories.staff
)

CODE_BLOCK_RE = re.compile(
    r"^`([^`\n]+)`"  # Inline codeblock
    r"|```(.+?)```",  # Multiline codeblock
    re.DOTALL | re.MULTILINE
)

# Maximum number of issues in one message
MAXIMUM_ISSUES = 5


@dataclass
class FetchError:
    """Dataclass representing an error while fetching an issue."""

    return_code: int
    message: str


@dataclass
class IssueState:
    """Dataclass representing the state of an issue."""

    repository: str
    number: int
    url: str
    title: str
    emoji: str


class Issues(commands.Cog):
    """Cog that allows users to retrieve issues from GitHub."""

    def __init__(self, bot: commands.Bot):
        self.bot = bot
        self.repos = []
        self.repo_regex = None
        self.get_pydis_repos.start()

    @tasks.loop(minutes=30)
    async def get_pydis_repos(self) -> None:
        """
        Get all python-discord repositories on github.

        This task will update a pipe-separated list of repositories in self.repo_regex.
        """
        async with self.bot.http_session.get(
                REPOSITORY_ENDPOINT.format(org="python-discord"),
                headers=REQUEST_HEADERS
        ) as resp:
            if resp.status == 200:
                data = await resp.json()
                for repo in data:
                    self.repos.append(repo["full_name"].split("/")[1])
                self.repo_regex = "|".join(self.repos)
            else:
                log.warning(f"Failed to get latest Pydis repositories. Status code {resp.status}")

    @staticmethod
    def check_in_block(message: discord.Message, repo_issue: str) -> bool:
        """Check whether the <repo>#<issue> is in codeblocks."""
        block = re.findall(CODE_BLOCK_RE, message.content)

        if not block:
            return False
        elif "#".join(repo_issue.split(" ")) in "".join([*block[0]]):
            return True
        return False

    async def fetch_issues(
            self,
            number: int,
            repository: str,
            user: str
<<<<<<< HEAD
    ) -> t.Union[FetchIssueErrors, str, list]:
        """Retrieve issue(s) from a GitHub repository."""
        links = []
        if not numbers:
            return FetchIssueErrors.value_error

        if len(numbers) > MAX_REQUESTS:
            return FetchIssueErrors.max_requests

        for number in numbers:
            url = f"https://api.github.com/repos/{user}/{repository}/issues/{number}"
            pulls_url = f"https://api.github.com/repos/{user}/{repository}/pulls/{number}"
            log.trace(f"Querying GH issues API: {url}")
            async with self.bot.http_session.get(url, headers=REQUEST_HEADERS) as r:
                json_data = await r.json()

            if r.status in BAD_RESPONSE:
                log.warning(f"Received response {r.status} from: {url}")
                return f"[{str(r.status)}] #{number} {BAD_RESPONSE.get(r.status)}"

            # The initial API request is made to the issues API endpoint, which will return information
            # if the issue or PR is present. However, the scope of information returned for PRs differs
            # from issues: if the 'issues' key is present in the response then we can pull the data we
            # need from the initial API call.
            if "issues" in json_data.get("html_url"):
=======
    ) -> t.Union[IssueState, FetchError]:
        """
        Retrieve an issue from a GitHub repository.

        Returns IssueState on success, FetchError on failure.
        """
        url = ISSUE_ENDPOINT.format(user=user, repository=repository, number=number)
        merge_url = PR_MERGE_ENDPOINT.format(user=user, repository=repository, number=number)
        log.trace(f"Querying GH issues API: {url}")

        async with self.bot.http_session.get(url, headers=REQUEST_HEADERS) as r:
            json_data = await r.json()

        if r.status == 403:
            if r.headers.get("X-RateLimit-Remaining") == "0":
                log.info(f"Ratelimit reached while fetching {url}")
                return FetchError(403, "Ratelimit reached, please retry in a few minutes.")
            return FetchError(403, "Cannot access issue.")
        elif r.status in (404, 410):
            return FetchError(r.status, "Issue not found.")
        elif r.status != 200:
            return FetchError(r.status, "Error while fetching issue.")

        # The initial API request is made to the issues API endpoint, which will return information
        # if the issue or PR is present. However, the scope of information returned for PRs differs
        # from issues: if the 'issues' key is present in the response then we can pull the data we
        # need from the initial API call.
        if "issues" in json_data["html_url"]:
            if json_data.get("state") == "open":
                emoji = Emojis.issue
            else:
                emoji = Emojis.issue_closed

        # If the 'issues' key is not contained in the API response and there is no error code, then
        # we know that a PR has been requested and a call to the pulls API endpoint is necessary
        # to get the desired information for the PR.
        else:
            log.trace(f"PR provided, querying GH pulls API for additional information: {merge_url}")
            async with self.bot.http_session.get(merge_url) as m:
>>>>>>> 0f2c076e
                if json_data.get("state") == "open":
                    emoji = Emojis.pull_request
                # When the status is 204 this means that the state of the PR is merged
                elif m.status == 204:
                    emoji = Emojis.merge
                else:
<<<<<<< HEAD
                    icon_url = Emojis.issue_closed

            # If the 'issues' key is not contained in the API response and there is no error code, then
            # we know that a PR has been requested and a call to the pulls API endpoint is necessary
            # to get the desired information for the PR.
            else:
                log.trace(f"PR provided, querying GH pulls API for additional information: {pulls_url}")
                async with self.bot.http_session.get(pulls_url) as p:
                    pull_data = await p.json()
                    if pull_data["draft"]:
                        icon_url = Emojis.pull_request_draft
                    elif pull_data["state"] == "open":
                        icon_url = Emojis.pull_request
                    # When the status is 204 this means that the state of the PR is merged
                    elif pull_data["merged_at"] is not None:
                        icon_url = Emojis.merge
                    else:
                        icon_url = Emojis.pull_request_closed
=======
                    emoji = Emojis.pull_request_closed
>>>>>>> 0f2c076e

        issue_url = json_data.get("html_url")

        return IssueState(repository, number, issue_url, json_data.get('title', ''), emoji)

    @staticmethod
    def format_embed(
            results: t.List[t.Union[IssueState, FetchError]],
            user: str,
            repository: t.Optional[str] = None
    ) -> discord.Embed:
        """Take a list of IssueState or FetchError and format a Discord embed for them."""
        description_list = []

        for result in results:
            if isinstance(result, IssueState):
                description_list.append(f"{result.emoji} [{result.title}]({result.url})")
            elif isinstance(result, FetchError):
                description_list.append(f":x: [{result.return_code}] {result.message}")

        resp = discord.Embed(
            colour=Colours.bright_green,
            description='\n'.join(description_list)
        )

        embed_url = f"https://github.com/{user}/{repository}" if repository else f"https://github.com/{user}"
        resp.set_author(name="GitHub", url=embed_url)
        return resp

    @whitelist_override(channels=WHITELISTED_CHANNELS, categories=WHITELISTED_CATEGORIES)
    @commands.command(aliases=("pr",))
    async def issue(
            self,
            ctx: commands.Context,
            numbers: commands.Greedy[int],
            repository: str = "sir-lancebot",
            user: str = "python-discord"
    ) -> None:
        """Command to retrieve issue(s) from a GitHub repository."""
        # Remove duplicates
        numbers = set(numbers)

        if len(numbers) > MAXIMUM_ISSUES:
            embed = discord.Embed(
                title=random.choice(ERROR_REPLIES),
                color=Colours.soft_red,
                description=f"Too many issues/PRs! (maximum of {MAXIMUM_ISSUES})"
            )
            await ctx.send(embed=embed)
            await invoke_help_command(ctx)

        results = [await self.fetch_issues(number, repository, user) for number in numbers]
        await ctx.send(embed=self.format_embed(results, user, repository))

    @commands.Cog.listener()
    async def on_message(self, message: discord.Message) -> None:
        """Command to retrieve issue(s) from a GitHub repository using automatic linking if matching <repo>#<issue>."""
        if not self.repo_regex:
            log.warning("repo_regex isn't ready, cannot look for issues.")
            return

        # Ignore bots
        if message.author.bot:
            return

        # `issues` will hold a list of two element tuples `(repository, issue_number)`
        issues = re.findall(fr"\b({self.repo_regex})#(\d+)\b", message.content)
        links = []

        if issues:
            # Block this from working in DMs
            if not message.guild:
                await message.channel.send(
                    embed=discord.Embed(
                        title=random.choice(NEGATIVE_REPLIES),
                        description=(
                            "You can't retrieve issues from DMs. "
                            f"Try again in <#{Channels.community_bot_commands}>"
                        ),
                        colour=Colours.soft_red
                    )
                )
                return

            log.trace(f"Found {issues = }")
            # Remove duplicates
            issues = set(issues)

            if len(issues) > MAXIMUM_ISSUES:
                embed = discord.Embed(
                    title=random.choice(ERROR_REPLIES),
                    color=Colours.soft_red,
                    description=f"Too many issues/PRs! (maximum of {MAXIMUM_ISSUES})"
                )
                await message.channel.send(embed=embed, delete_after=5)
                return

            for repo_issue in issues:
                if not self.check_in_block(message, " ".join(repo_issue)):
                    result = await self.fetch_issues(repo_issue[1], repo_issue[0], "python-discord")
                    if isinstance(result, IssueState):
                        links.append(result)

        if not links:
            return

        resp = self.format_embed(links, "python-discord")
        await message.channel.send(embed=resp)


def setup(bot: commands.Bot) -> None:
    """Cog Retrieves Issues From Github."""
    bot.add_cog(Issues(bot))<|MERGE_RESOLUTION|>--- conflicted
+++ resolved
@@ -32,7 +32,7 @@
 
 REPOSITORY_ENDPOINT = "https://api.github.com/orgs/{org}/repos?per_page=100"
 ISSUE_ENDPOINT = "https://api.github.com/repos/{user}/{repository}/issues/{number}"
-PR_MERGE_ENDPOINT = "https://api.github.com/repos/{user}/{repository}/pulls/{number}/merge"
+PR_ENDPOINT = "https://api.github.com/repos/{user}/{repository}/pulls/{number}"
 
 if GITHUB_TOKEN := Tokens.github:
     REQUEST_HEADERS["Authorization"] = f"token {GITHUB_TOKEN}"
@@ -114,33 +114,6 @@
             number: int,
             repository: str,
             user: str
-<<<<<<< HEAD
-    ) -> t.Union[FetchIssueErrors, str, list]:
-        """Retrieve issue(s) from a GitHub repository."""
-        links = []
-        if not numbers:
-            return FetchIssueErrors.value_error
-
-        if len(numbers) > MAX_REQUESTS:
-            return FetchIssueErrors.max_requests
-
-        for number in numbers:
-            url = f"https://api.github.com/repos/{user}/{repository}/issues/{number}"
-            pulls_url = f"https://api.github.com/repos/{user}/{repository}/pulls/{number}"
-            log.trace(f"Querying GH issues API: {url}")
-            async with self.bot.http_session.get(url, headers=REQUEST_HEADERS) as r:
-                json_data = await r.json()
-
-            if r.status in BAD_RESPONSE:
-                log.warning(f"Received response {r.status} from: {url}")
-                return f"[{str(r.status)}] #{number} {BAD_RESPONSE.get(r.status)}"
-
-            # The initial API request is made to the issues API endpoint, which will return information
-            # if the issue or PR is present. However, the scope of information returned for PRs differs
-            # from issues: if the 'issues' key is present in the response then we can pull the data we
-            # need from the initial API call.
-            if "issues" in json_data.get("html_url"):
-=======
     ) -> t.Union[IssueState, FetchError]:
         """
         Retrieve an issue from a GitHub repository.
@@ -148,7 +121,7 @@
         Returns IssueState on success, FetchError on failure.
         """
         url = ISSUE_ENDPOINT.format(user=user, repository=repository, number=number)
-        merge_url = PR_MERGE_ENDPOINT.format(user=user, repository=repository, number=number)
+        pulls_url = PR_ENDPOINT.format(user=user, repository=repository, number=number)
         log.trace(f"Querying GH issues API: {url}")
 
         async with self.bot.http_session.get(url, headers=REQUEST_HEADERS) as r:
@@ -178,37 +151,18 @@
         # we know that a PR has been requested and a call to the pulls API endpoint is necessary
         # to get the desired information for the PR.
         else:
-            log.trace(f"PR provided, querying GH pulls API for additional information: {merge_url}")
-            async with self.bot.http_session.get(merge_url) as m:
->>>>>>> 0f2c076e
-                if json_data.get("state") == "open":
+            log.trace(f"PR provided, querying GH pulls API for additional information: {pulls_url}")
+            async with self.bot.http_session.get(pulls_url) as p:
+                pull_data = await p.json()
+                if pull_data["draft"]:
+                    emoji = Emojis.pull_request_draft
+                elif pull_data["state"] == "open":
                     emoji = Emojis.pull_request
                 # When the status is 204 this means that the state of the PR is merged
-                elif m.status == 204:
+                elif pull_data["merged_at"] is not None:
                     emoji = Emojis.merge
                 else:
-<<<<<<< HEAD
-                    icon_url = Emojis.issue_closed
-
-            # If the 'issues' key is not contained in the API response and there is no error code, then
-            # we know that a PR has been requested and a call to the pulls API endpoint is necessary
-            # to get the desired information for the PR.
-            else:
-                log.trace(f"PR provided, querying GH pulls API for additional information: {pulls_url}")
-                async with self.bot.http_session.get(pulls_url) as p:
-                    pull_data = await p.json()
-                    if pull_data["draft"]:
-                        icon_url = Emojis.pull_request_draft
-                    elif pull_data["state"] == "open":
-                        icon_url = Emojis.pull_request
-                    # When the status is 204 this means that the state of the PR is merged
-                    elif pull_data["merged_at"] is not None:
-                        icon_url = Emojis.merge
-                    else:
-                        icon_url = Emojis.pull_request_closed
-=======
                     emoji = Emojis.pull_request_closed
->>>>>>> 0f2c076e
 
         issue_url = json_data.get("html_url")
 
