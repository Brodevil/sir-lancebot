import asyncio
import colorsys
import logging
import os
import random
import re
import string
import textwrap
import urllib
from functools import partial
from io import BytesIO
from typing import Any

from PIL import Image, ImageDraw, ImageFont
from aiohttp import ClientTimeout
from discord import Colour, Embed, File, Member, Message, Reaction
from discord.errors import HTTPException
from discord.ext.commands import Cog, CommandError, Context, bot_has_permissions, group

from bot.bot import Bot
from bot.constants import ERROR_REPLIES, Tokens
from bot.exts.fun.snakes import _utils as utils
from bot.exts.fun.snakes._converter import Snake
from bot.utils.decorators import locked

log = logging.getLogger(__name__)


# region: Constants
# Color
SNAKE_COLOR = 0x399600

# Antidote constants
SYRINGE_EMOJI = "\U0001F489"  # :syringe:
PILL_EMOJI = "\U0001F48A"     # :pill:
HOURGLASS_EMOJI = "\u231B"    # :hourglass:
CROSSBONES_EMOJI = "\u2620"   # :skull_crossbones:
ALEMBIC_EMOJI = "\u2697"      # :alembic:
TICK_EMOJI = "\u2705"         # :white_check_mark: - Correct peg, correct hole
CROSS_EMOJI = "\u274C"        # :x: - Wrong peg, wrong hole
BLANK_EMOJI = "\u26AA"        # :white_circle: - Correct peg, wrong hole
HOLE_EMOJI = "\u2B1C"         # :white_square: - Used in guesses
EMPTY_UNICODE = "\u200b"      # literally just an empty space

ANTIDOTE_EMOJI = (
    SYRINGE_EMOJI,
    PILL_EMOJI,
    HOURGLASS_EMOJI,
    CROSSBONES_EMOJI,
    ALEMBIC_EMOJI,
)

# Quiz constants
ANSWERS_EMOJI = {
    "a": "\U0001F1E6",  # :regional_indicator_a: 🇦
    "b": "\U0001F1E7",  # :regional_indicator_b: 🇧
    "c": "\U0001F1E8",  # :regional_indicator_c: 🇨
    "d": "\U0001F1E9",  # :regional_indicator_d: 🇩
}

ANSWERS_EMOJI_REVERSE = {
    "\U0001F1E6": "A",  # :regional_indicator_a: 🇦
    "\U0001F1E7": "B",  # :regional_indicator_b: 🇧
    "\U0001F1E8": "C",  # :regional_indicator_c: 🇨
    "\U0001F1E9": "D",  # :regional_indicator_d: 🇩
}

# Zzzen of pythhhon constant
ZEN = """
Beautiful is better than ugly.
Explicit is better than implicit.
Simple is better than complex.
Complex is better than complicated.
Flat is better than nested.
Sparse is better than dense.
Readability counts.
Special cases aren't special enough to break the rules.
Although practicality beats purity.
Errors should never pass silently.
Unless explicitly silenced.
In the face of ambiguity, refuse the temptation to guess.
There should be one-- and preferably only one --obvious way to do it.
Now is better than never.
Although never is often better than *right* now.
If the implementation is hard to explain, it's a bad idea.
If the implementation is easy to explain, it may be a good idea.
"""

# Max messages to train snake_chat on
MSG_MAX = 100

# get_snek constants
URL = "https://en.wikipedia.org/w/api.php?"

# snake guess responses
INCORRECT_GUESS = (
    "Nope, that's not what it is.",
    "Not quite.",
    "Not even close.",
    "Terrible guess.",
    "Nnnno.",
    "Dude. No.",
    "I thought everyone knew this one.",
    "Guess you suck at snakes.",
    "Bet you feel stupid now.",
    "Hahahaha, no.",
    "Did you hit the wrong key?"
)

CORRECT_GUESS = (
    "**WRONG**. Wait, no, actually you're right.",
    "Yeah, you got it!",
    "Yep, that's exactly what it is.",
    "Uh-huh. Yep yep yep.",
    "Yeah that's right.",
    "Yup. How did you know that?",
    "Are you a herpetologist?",
    "Sure, okay, but I bet you can't pronounce it.",
    "Are you cheating?"
)

# snake card consts
CARD = {
    "top": Image.open("bot/resources/fun/snakes/snake_cards/card_top.png"),
    "frame": Image.open("bot/resources/fun/snakes/snake_cards/card_frame.png"),
    "bottom": Image.open("bot/resources/fun/snakes/snake_cards/card_bottom.png"),
    "backs": [
        Image.open(f"bot/resources/fun/snakes/snake_cards/backs/{file}")
        for file in os.listdir("bot/resources/fun/snakes/snake_cards/backs")
    ],
    "font": ImageFont.truetype("bot/resources/fun/snakes/snake_cards/expressway.ttf", 20)
}
# endregion


class Snakes(Cog):
    """
    Commands related to snakes, created by our community during the first code jam.

    More information can be found in the code-jam-1 repo.

    https://github.com/python-discord/code-jam-1
    """

    wiki_brief = re.compile(r"(.*?)(=+ (.*?) =+)", flags=re.DOTALL)
    valid_image_extensions = ("gif", "png", "jpeg", "jpg", "webp")

    def __init__(self, bot: Bot):
        self.active_sal = {}
        self.bot = bot
        self.snake_names = utils.get_resource("snake_names")
        self.snake_idioms = utils.get_resource("snake_idioms")
        self.snake_quizzes = utils.get_resource("snake_quiz")
        self.snake_facts = utils.get_resource("snake_facts")
        self.num_movie_pages = None

    # region: Helper methods
    @staticmethod
    def _beautiful_pastel(hue: float) -> int:
        """Returns random bright pastels."""
        light = random.uniform(0.7, 0.85)
        saturation = 1

        rgb = colorsys.hls_to_rgb(hue, light, saturation)
        hex_rgb = ""

        for part in rgb:
            value = int(part * 0xFF)
            hex_rgb += f"{value:02x}"

        return int(hex_rgb, 16)

    @staticmethod
    def _generate_card(buffer: BytesIO, content: dict) -> BytesIO:
        """
        Generate a card from snake information.

        Written by juan and Someone during the first code jam.
        """
        snake = Image.open(buffer)

        # Get the size of the snake icon, configure the height of the image box (yes, it changes)
        icon_width = 347  # Hardcoded, not much i can do about that
        icon_height = int((icon_width / snake.width) * snake.height)
        frame_copies = icon_height // CARD["frame"].height + 1
        snake.thumbnail((icon_width, icon_height))

        # Get the dimensions of the final image
        main_height = icon_height + CARD["top"].height + CARD["bottom"].height
        main_width = CARD["frame"].width

        # Start creating the foreground
        foreground = Image.new("RGBA", (main_width, main_height), (0, 0, 0, 0))
        foreground.paste(CARD["top"], (0, 0))

        # Generate the frame borders to the correct height
        for offset in range(frame_copies):
            position = (0, CARD["top"].height + offset * CARD["frame"].height)
            foreground.paste(CARD["frame"], position)

        # Add the image and bottom part of the image
        foreground.paste(snake, (36, CARD["top"].height))  # Also hardcoded :(
        foreground.paste(CARD["bottom"], (0, CARD["top"].height + icon_height))

        # Setup the background
        back = random.choice(CARD["backs"])
        back_copies = main_height // back.height + 1
        full_image = Image.new("RGBA", (main_width, main_height), (0, 0, 0, 0))

        # Generate the tiled background
        for offset in range(back_copies):
            full_image.paste(back, (16, 16 + offset * back.height))

        # Place the foreground onto the final image
        full_image.paste(foreground, (0, 0), foreground)

        # Get the first two sentences of the info
        description = ".".join(content["info"].split(".")[:2]) + "."

        # Setup positioning variables
        margin = 36
        offset = CARD["top"].height + icon_height + margin

        # Create blank rectangle image which will be behind the text
        rectangle = Image.new(
            "RGBA",
            (main_width, main_height),
            (0, 0, 0, 0)
        )

        # Draw a semi-transparent rectangle on it
        rect = ImageDraw.Draw(rectangle)
        rect.rectangle(
            (margin, offset, main_width - margin, main_height - margin),
            fill=(63, 63, 63, 128)
        )

        # Paste it onto the final image
        full_image.paste(rectangle, (0, 0), mask=rectangle)

        # Draw the text onto the final image
        draw = ImageDraw.Draw(full_image)
        for line in textwrap.wrap(description, 36):
            draw.text((margin + 4, offset), line, font=CARD["font"])

            _left, top, _right, bottom = CARD["font"].getbbox(line)
            # Height of the text + 4px spacing
            offset += bottom - top + 4

        # Get the image contents as a BufferIO object
        buffer = BytesIO()
        full_image.save(buffer, "PNG")
        buffer.seek(0)

        return buffer

    @staticmethod
    def _snakify(message: str) -> str:
        """Sssnakifffiesss a sstring."""
        # Replace fricatives with exaggerated snake fricatives.
        simple_fricatives = [
            "f", "s", "z", "h",
            "F", "S", "Z", "H",
        ]
        complex_fricatives = [
            "th", "sh", "Th", "Sh"
        ]

        for letter in simple_fricatives:
            if letter.islower():
                message = message.replace(letter, letter * random.randint(2, 4))
            else:
                message = message.replace(letter, (letter * random.randint(2, 4)).title())

        for fricative in complex_fricatives:
            message = message.replace(fricative, fricative[0] + fricative[1] * random.randint(2, 4))

        return message

    async def _fetch(self, url: str, params: dict | None = None) -> dict:
        """Asynchronous web request helper method."""
        if params is None:
            params = {}

<<<<<<< HEAD
        async with self.bot.http_session.get(url, params=params, timeout=ClientTimeout(total=10)) as response:
                return await response.json()
=======
        async with async_timeout.timeout(10), self.bot.http_session.get(url, params=params) as response:
            return await response.json()
>>>>>>> b4ab162d

    def _get_random_long_message(self, messages: list[str], retries: int = 10) -> str:
        """
        Fetch a message that's at least 3 words long, if possible to do so in retries attempts.

        Else, just return whatever the last message is.
        """
        long_message = random.choice(messages)
        if len(long_message.split()) < 3 and retries > 0:
            return self._get_random_long_message(
                messages,
                retries=retries - 1
            )

        return long_message

    async def _get_snek(self, name: str) -> dict[str, Any]:
        """
        Fetches all the data from a wikipedia article about a snake.

        Builds a dict that the .get() method can use.

        Created by Ava and eivl.
        """
        snake_info = {}

        params = {
            "format": "json",
            "action": "query",
            "list": "search",
            "srsearch": name,
            "utf8": "",
            "srlimit": "1",
        }

        json = await self._fetch(URL, params=params)

        # Wikipedia does have a error page
        try:
            pageid = json["query"]["search"][0]["pageid"]
        except KeyError:
            # Wikipedia error page ID(?)
            pageid = 41118
        except IndexError:
            return None

        params = {
            "format": "json",
            "action": "query",
            "prop": "extracts|images|info",
            "exlimit": "max",
            "explaintext": "",
            "inprop": "url",
            "pageids": pageid
        }

        json = await self._fetch(URL, params=params)

        # Constructing dict - handle exceptions later
        try:
            snake_info["title"] = json["query"]["pages"][f"{pageid}"]["title"]
            snake_info["extract"] = json["query"]["pages"][f"{pageid}"]["extract"]
            snake_info["images"] = json["query"]["pages"][f"{pageid}"]["images"]
            snake_info["fullurl"] = json["query"]["pages"][f"{pageid}"]["fullurl"]
            snake_info["pageid"] = json["query"]["pages"][f"{pageid}"]["pageid"]
        except KeyError:
            snake_info["error"] = True

        if snake_info["images"]:
            i_url = "https://commons.wikimedia.org/wiki/Special:FilePath/"
            image_list = []
            map_list = []
            thumb_list = []

            # Wikipedia has arbitrary images that are not snakes
            banned = [
                "Commons-logo.svg",
                "Red%20Pencil%20Icon.png",
                "distribution",
                "The%20Death%20of%20Cleopatra%20arthur.jpg",
                "Head%20of%20holotype",
                "locator",
                "Woma.png",
                "-map.",
                ".svg",
                "ange.",
                "Adder%20(PSF).png"
            ]

            for image in snake_info["images"]:
                # Images come in the format of `File:filename.extension`
                file, sep, filename = image["title"].partition(":")
                filename = filename.replace(" ", "%20")  # Wikipedia returns good data!

                if not filename.startswith("Map"):
                    if any(ban in filename for ban in banned):
                        pass
                    else:
                        image_list.append(f"{i_url}{filename}")
                        thumb_list.append(f"{i_url}{filename}?width=100")
                else:
                    map_list.append(f"{i_url}{filename}")

        snake_info["image_list"] = image_list
        snake_info["map_list"] = map_list
        snake_info["thumb_list"] = thumb_list
        snake_info["name"] = name

        match = self.wiki_brief.match(snake_info["extract"])
        info = match.group(1) if match else None

        if info:
            info = info.replace("\n", "\n\n")  # Give us some proper paragraphs.

        snake_info["info"] = info

        return snake_info

    async def _get_snake_name(self) -> dict[str, str]:
        """Gets a random snake name."""
        return random.choice(self.snake_names)

    async def _validate_answer(self, ctx: Context, message: Message, answer: str, options: dict[str, str]) -> None:
        """Validate the answer using a reaction event loop."""
        def predicate(reaction: Reaction, user: Member) -> bool:
            """Test if the the answer is valid and can be evaluated."""
            return (
                reaction.message.id == message.id                  # The reaction is attached to the question we asked.
                and user == ctx.author                             # It's the user who triggered the quiz.
                and str(reaction.emoji) in ANSWERS_EMOJI.values()  # The reaction is one of the options.
            )

        for emoji in ANSWERS_EMOJI.values():
            await message.add_reaction(emoji)

        # Validate the answer
        try:
            reaction, user = await ctx.bot.wait_for("reaction_add", timeout=45.0, check=predicate)
        except asyncio.TimeoutError:
            await ctx.send(f"You took too long. The correct answer was **{options[answer]}**.")
            await message.clear_reactions()
            return

        if str(reaction.emoji) == ANSWERS_EMOJI[answer]:
            await ctx.send(f"{random.choice(CORRECT_GUESS)} The correct answer was **{options[answer]}**.")
        else:
            await ctx.send(
                f"{random.choice(INCORRECT_GUESS)} The correct answer was **{options[answer]}**."
            )

        await message.clear_reactions()
    # endregion

    # region: Commands
    @group(name="snakes", aliases=("snake",), invoke_without_command=True)
    async def snakes_group(self, ctx: Context) -> None:
        """Commands from our first code jam."""
        await self.bot.invoke_help_command(ctx)

    @bot_has_permissions(manage_messages=True)
    @snakes_group.command(name="antidote")
    @locked()
    async def antidote_command(self, ctx: Context) -> None:
        """
        Antidote! Can you create the antivenom before the patient dies?

        Rules:  You have 4 ingredients for each antidote, you only have 10 attempts
                Once you synthesize the antidote, you will be presented with 4 markers
                Tick: This means you have a CORRECT ingredient in the CORRECT position
                Circle: This means you have a CORRECT ingredient in the WRONG position
                Cross: This means you have a WRONG ingredient in the WRONG position

        Info:   The game automatically ends after 5 minutes inactivity.
                You should only use each ingredient once.

        This game was created by Lord Bisk and Runew0lf.
        """
        def predicate(reaction_: Reaction, user_: Member) -> bool:
            """Make sure that this reaction is what we want to operate on."""
            return (
                all((
                    # Reaction is on this message
                    reaction_.message.id == board_id.id,
                    # Reaction is one of the pagination emotes
                    reaction_.emoji in ANTIDOTE_EMOJI,
                    # Reaction was not made by the Bot
                    user_.id != self.bot.user.id,
                    # Reaction was made by author
                    user_.id == ctx.author.id
                ))
            )

        # Initialize variables
        antidote_tries = 0
        antidote_guess_count = 0
        antidote_guess_list = []
        guess_result = []
        board = []
        page_guess_list = []
        page_result_list = []
        win = False

        antidote_embed = Embed(color=SNAKE_COLOR, title="Antidote")
        antidote_embed.set_author(name=ctx.author.name, icon_url=ctx.author.display_avatar.url)

        # Generate answer
        antidote_answer = list(ANTIDOTE_EMOJI)  # Duplicate list, not reference it
        random.shuffle(antidote_answer)
        antidote_answer.pop()

        # Begin initial board building
        for i in range(0, 10):
            page_guess_list.append(f"{HOLE_EMOJI} {HOLE_EMOJI} {HOLE_EMOJI} {HOLE_EMOJI}")
            page_result_list.append(f"{CROSS_EMOJI} {CROSS_EMOJI} {CROSS_EMOJI} {CROSS_EMOJI}")
            board.append(
                f"`{i+1:02d}` "
                f"{page_guess_list[i]} - "
                f"{page_result_list[i]}"
            )
            board.append(EMPTY_UNICODE)
        antidote_embed.add_field(name="10 guesses remaining", value="\n".join(board))
        board_id = await ctx.send(embed=antidote_embed)  # Display board

        # Add our player reactions
        for emoji in ANTIDOTE_EMOJI:
            await board_id.add_reaction(emoji)

        # Begin main game loop
        while not win and antidote_tries < 10:
            try:
                reaction, user = await ctx.bot.wait_for(
                    "reaction_add", timeout=300, check=predicate)
            except asyncio.TimeoutError:
                log.debug("Antidote timed out waiting for a reaction")
                break  # We're done, no reactions for the last 5 minutes

            if antidote_tries < 10 and antidote_guess_count < 4:
                if reaction.emoji in ANTIDOTE_EMOJI:
                    antidote_guess_list.append(reaction.emoji)
                    antidote_guess_count += 1

                if antidote_guess_count == 4:  # Guesses complete
                    antidote_guess_count = 0
                    page_guess_list[antidote_tries] = " ".join(antidote_guess_list)

                    # Now check guess
                    for i in range(0, len(antidote_answer)):
                        if antidote_guess_list[i] == antidote_answer[i]:
                            guess_result.append(TICK_EMOJI)
                        elif antidote_guess_list[i] in antidote_answer:
                            guess_result.append(BLANK_EMOJI)
                        else:
                            guess_result.append(CROSS_EMOJI)
                    guess_result.sort()
                    page_result_list[antidote_tries] = " ".join(guess_result)

                    # Rebuild the board
                    board = []
                    for i in range(0, 10):
                        board.append(f"`{i+1:02d}` "
                                     f"{page_guess_list[i]} - "
                                     f"{page_result_list[i]}")
                        board.append(EMPTY_UNICODE)

                    # Remove Reactions
                    for emoji in antidote_guess_list:
                        await board_id.remove_reaction(emoji, user)

                    if antidote_guess_list == antidote_answer:
                        win = True

                    antidote_tries += 1
                    guess_result = []
                    antidote_guess_list = []

                    antidote_embed.clear_fields()
                    antidote_embed.add_field(name=f"{10 - antidote_tries} "
                                                  f"guesses remaining",
                                             value="\n".join(board))
                    # Redisplay the board
                    await board_id.edit(embed=antidote_embed)

        # Winning / Ending Screen
        if win is True:
            antidote_embed = Embed(color=SNAKE_COLOR, title="Antidote")
            antidote_embed.set_author(name=ctx.author.name, icon_url=ctx.author.display_avatar.url)
            antidote_embed.set_image(url="https://i.makeagif.com/media/7-12-2015/Cj1pts.gif")
            antidote_embed.add_field(name="You have created the snake antidote!",
                                     value=f"The solution was: {' '.join(antidote_answer)}\n"
                                           f"You had {10 - antidote_tries} tries remaining.")
            await board_id.edit(embed=antidote_embed)
        else:
            antidote_embed = Embed(color=SNAKE_COLOR, title="Antidote")
            antidote_embed.set_author(name=ctx.author.name, icon_url=ctx.author.display_avatar.url)
            antidote_embed.set_image(url="https://media.giphy.com/media/ceeN6U57leAhi/giphy.gif")
            antidote_embed.add_field(
                name=EMPTY_UNICODE,
                value=(
                    f"Sorry you didnt make the antidote in time.\n"
                    f"The formula was {' '.join(antidote_answer)}"
                )
            )
            await board_id.edit(embed=antidote_embed)

        log.debug("Ending pagination and removing all reactions...")
        await board_id.clear_reactions()

    @snakes_group.command(name="draw")
    async def draw_command(self, ctx: Context) -> None:
        """
        Draws a random snek using Perlin noise.

        Written by Momo and kel.
        Modified by juan and lemon.
        """
        async with ctx.typing():

            # Generate random snake attributes
            width = random.randint(6, 10)
            length = random.randint(15, 22)
            random_hue = random.random()
            snek_color = self._beautiful_pastel(random_hue)
            text_color = self._beautiful_pastel((random_hue + 0.5) % 1)
            bg_color = (
                random.randint(32, 50),
                random.randint(32, 50),
                random.randint(50, 70),
            )

            # Build and send the snek
            text = random.choice(self.snake_idioms)["idiom"]
            factory = utils.PerlinNoiseFactory(dimension=1, octaves=2)
            image_frame = utils.create_snek_frame(
                factory,
                snake_width=width,
                snake_length=length,
                snake_color=snek_color,
                text=text,
                text_color=text_color,
                bg_color=bg_color
            )
            png_bytes = utils.frame_to_png_bytes(image_frame)
            file = File(png_bytes, filename="snek.png")
            await ctx.send(file=file)

    @snakes_group.command(name="get")
    @bot_has_permissions(manage_messages=True)
    @locked()
    async def get_command(self, ctx: Context, *, name: Snake = None) -> None:
        """
        Fetches information about a snake from Wikipedia.

        Created by Ava and eivl.
        """
        async with ctx.typing():
            if name is None:
                name = await Snake.random()

            if isinstance(name, dict):
                data = name
            else:
                data = await self._get_snek(name)

            if data.get("error"):
                await ctx.send("Could not fetch data from Wikipedia.")
                return

            description = data["info"]

            # Shorten the description if needed
            if len(description) > 1000:
                description = description[:1000]
                last_newline = description.rfind("\n")
                if last_newline > 0:
                    description = description[:last_newline]

            # Strip and add the Wiki link.
            if "fullurl" in data:
                description = description.strip("\n")
                description += f"\n\nRead more on [Wikipedia]({data['fullurl']})"

            # Build and send the embed.
            embed = Embed(
                title=data.get("title", data.get("name")),
                description=description,
                colour=0x59982F,
            )

            emoji = "https://emojipedia-us.s3.amazonaws.com/thumbs/60/google/3/snake_1f40d.png"

            _iter = (
                url
                for url in data["image_list"]
                if url.endswith(self.valid_image_extensions)
            )
            image = next(_iter, emoji)

            embed.set_image(url=image)

            await ctx.send(embed=embed)

    @snakes_group.command(name="guess", aliases=("identify",))
    @locked()
    async def guess_command(self, ctx: Context) -> None:
        """
        Snake identifying game.

        Made by Ava and eivl.
        Modified by lemon.
        """
        async with ctx.typing():

            image = None

            while image is None:
                snakes = [await Snake.random() for _ in range(4)]
                snake = random.choice(snakes)
                answer = "abcd"[snakes.index(snake)]

                data = await self._get_snek(snake)

                _iter = (
                    url
                    for url in data["image_list"]
                    if url.endswith(self.valid_image_extensions)
                )
                image = next(_iter, None)

            embed = Embed(
                title="Which of the following is the snake in the image?",
                description="\n".join(
                    f"{'ABCD'[snakes.index(snake)]}: {snake}" for snake in snakes),
                colour=SNAKE_COLOR
            )
            embed.set_image(url=image)

        guess = await ctx.send(embed=embed)
        options = {f"{'abcd'[snakes.index(snake)]}": snake for snake in snakes}
        await self._validate_answer(ctx, guess, answer, options)

    @snakes_group.command(name="hatch")
    async def hatch_command(self, ctx: Context) -> None:
        """
        Hatches your personal snake.

        Written by Momo and kel.
        """
        # Pick a random snake to hatch.
        snake_name = random.choice(list(utils.snakes.keys()))
        snake_image = utils.snakes[snake_name]

        # Hatch the snake
        message = await ctx.send(embed=Embed(description="Hatching your snake :snake:..."))
        await asyncio.sleep(1)

        for stage in utils.stages:
            hatch_embed = Embed(description=stage)
            await message.edit(embed=hatch_embed)
            await asyncio.sleep(1)
        await asyncio.sleep(1)
        await message.delete()

        # Build and send the embed.
        my_snake_embed = Embed(description=f":tada: Congrats! You hatched: **{snake_name}**")
        my_snake_embed.set_thumbnail(url=snake_image)
        my_snake_embed.set_footer(
            text=f" Owner: {ctx.author.name}#{ctx.author.discriminator}"
        )

        await ctx.send(embed=my_snake_embed)

    @snakes_group.command(name="movie")
    async def movie_command(self, ctx: Context) -> None:
        """
        Gets a random snake-related movie from TMDB.

        Written by Samuel.
        Modified by gdude.
        Modified by Will Da Silva.
        """
        # Initially 8 pages are fetched. The actual number of pages is set after the first request.
        page = random.randint(1, self.num_movie_pages or 8)

        async with ctx.typing():
            response = await self.bot.http_session.get(
                "https://api.themoviedb.org/3/search/movie",
                params={
                    "query": "snake",
                    "page": page,
                    "language": "en-US",
                    "api_key": Tokens.tmdb.get_secret_value(),
                }
            )
            data = await response.json()
            if self.num_movie_pages is None:
                self.num_movie_pages = data["total_pages"]
            movie = random.choice(data["results"])["id"]

            response = await self.bot.http_session.get(
                f"https://api.themoviedb.org/3/movie/{movie}",
                params={
                    "language": "en-US",
                    "api_key": Tokens.tmdb.get_secret_value(),
                }
            )
            data = await response.json()

        embed = Embed(title=data["title"], color=SNAKE_COLOR)

        if data["poster_path"] is not None:
            embed.set_image(url=f"https://images.tmdb.org/t/p/original{data['poster_path']}")

        if data["overview"]:
            embed.add_field(name="Overview", value=data["overview"])

        if data["release_date"]:
            embed.add_field(name="Release Date", value=data["release_date"])

        if data["genres"]:
            embed.add_field(name="Genres", value=", ".join([x["name"] for x in data["genres"]]))

        if data["vote_count"]:
            embed.add_field(name="Rating", value=f"{data['vote_average']}/10 ({data['vote_count']} votes)", inline=True)

        if data["budget"] and data["revenue"]:
            embed.add_field(name="Budget", value=data["budget"], inline=True)
            embed.add_field(name="Revenue", value=data["revenue"], inline=True)

        embed.set_footer(text="This product uses the TMDb API but is not endorsed or certified by TMDb.")
        embed.set_thumbnail(url="https://i.imgur.com/LtFtC8H.png")

        try:
            await ctx.send(embed=embed)
        except HTTPException as err:
            await ctx.send("An error occurred while fetching a snake-related movie!")
            raise err from None

    @snakes_group.command(name="quiz")
    @locked()
    async def quiz_command(self, ctx: Context) -> None:
        """
        Asks a snake-related question in the chat and validates the user's guess.

        This was created by Mushy and Cardium,
        and modified by Urthas and lemon.
        """
        # Prepare a question.
        question = random.choice(self.snake_quizzes)
        answer = question["answerkey"]
        options = {key: question["options"][key] for key in ANSWERS_EMOJI}

        # Build and send the embed.
        embed = Embed(
            color=SNAKE_COLOR,
            title=question["question"],
            description="\n".join(
                [f"**{key.upper()}**: {answer}" for key, answer in options.items()]
            )
        )

        quiz = await ctx.send(embed=embed)
        await self._validate_answer(ctx, quiz, answer, options)

    @snakes_group.command(name="name", aliases=("name_gen",))
    async def name_command(self, ctx: Context, *, name: str | None = None) -> None:
        """
        Snakifies a username.

        Slices the users name at the last vowel (or second last if the name
        ends with a vowel), and then combines it with a random snake name,
        which is sliced at the first vowel (or second if the name starts with
        a vowel).

        If the name contains no vowels, it just appends the snakename
        to the end of the name.

        Examples:
            lemon + anaconda = lemoconda
            krzsn + anaconda = krzsnconda
            gdude + anaconda = gduconda
            aperture + anaconda = apertuconda
            lucy + python = luthon
            joseph + taipan = joseipan

        This was written by Iceman, and modified for inclusion into the bot by lemon.
        """
        snake_name = await self._get_snake_name()
        snake_name = snake_name["name"]
        snake_prefix = ""

        # Set aside every word in the snake name except the last.
        if " " in snake_name:
            snake_prefix = " ".join(snake_name.split()[:-1])
            snake_name = snake_name.split()[-1]

        # If no name is provided, use whoever called the command.
        user_name = name if name else ctx.author.display_name

        # Get the index of the vowel to slice the username at
        user_slice_index = len(user_name)
        for index, char in enumerate(reversed(user_name)):
            if index == 0:
                continue
            if char.lower() in "aeiouy":
                user_slice_index -= index
                break

        # Now, get the index of the vowel to slice the snake_name at
        snake_slice_index = 0
        for index, char in enumerate(snake_name):
            if index == 0:
                continue
            if char.lower() in "aeiouy":
                snake_slice_index = index + 1
                break

        # Combine!
        snake_name = snake_name[snake_slice_index:]
        user_name = user_name[:user_slice_index]
        result = f"{snake_prefix} {user_name}{snake_name}"
        result = string.capwords(result)

        # Embed and send
        embed = Embed(
            title="Snake name",
            description=f"Your snake-name is **{result}**",
            color=SNAKE_COLOR
        )

        await ctx.send(embed=embed)
        return

    @snakes_group.command(name="sal")
    @locked()
    async def sal_command(self, ctx: Context) -> None:
        """
        Play a game of Snakes and Ladders.

        Written by Momo and kel.
        Modified by lemon.
        """
        # Check if there is already a game in this channel
        if ctx.channel in self.active_sal:
            await ctx.send(f"{ctx.author.mention} A game is already in progress in this channel.")
            return

        game = utils.SnakeAndLaddersGame(snakes=self, context=ctx)
        self.active_sal[ctx.channel] = game

        await game.open_game()

    @snakes_group.command(name="about")
    async def about_command(self, ctx: Context) -> None:
        """Show an embed with information about the event, its participants, and its winners."""
        contributors = [
            "<@!245270749919576066>",
            "<@!396290259907903491>",
            "<@!172395097705414656>",
            "<@!361708843425726474>",
            "<@!300302216663793665>",
            "<@!210248051430916096>",
            "<@!174588005745557505>",
            "<@!87793066227822592>",
            "<@!211619754039967744>",
            "<@!97347867923976192>",
            "<@!136081839474343936>",
            "<@!263560579770220554>",
            "<@!104749643715387392>",
            "<@!303940835005825024>",
        ]

        embed = Embed(
            title="About the snake cog",
            description=(
                "The features in this cog were created by members of the community "
                "during our first ever "
                "[code jam event](https://pythondiscord.com/pages/code-jams/code-jam-1-snakes-bot/). \n\n"
                "The event saw over 50 participants, who competed to write a discord bot cog with a snake theme over "
                "48 hours. The staff then selected the best features from all the best teams, and made modifications "
                "to ensure they would all work together before integrating them into the community bot.\n\n"
                "It was a tight race, but in the end, <@!104749643715387392> and <@!303940835005825024> "
                f"walked away as grand champions. Make sure you check out `{ctx.prefix}snakes sal`,"
                f"`{ctx.prefix}snakes draw` and `{ctx.prefix}snakes hatch` "
                "to see what they came up with."
            )
        )

        embed.add_field(
            name="Contributors",
            value=(
                ", ".join(contributors)
            )
        )

        await ctx.send(embed=embed)

    @snakes_group.command(name="card")
    async def card_command(self, ctx: Context, *, name: Snake = None) -> None:
        """
        Create an interesting little card from a snake.

        Created by juan and Someone during the first code jam.
        """
        # Get the snake data we need
        if not name:
            for _ in range(3):
                name_obj = await self._get_snake_name()
                name = name_obj["scientific"]
                content = await self._get_snek(name)

                if len(content["image_list"]) > 0:
                    break
        elif isinstance(name, dict):
            content = name
        else:
            content = await self._get_snek(name)

        try:
            image_url = content["image_list"][0]
        except IndexError:
            await ctx.send("No images found for this snake.")
            return

        # Make the card
        async with ctx.typing():
            stream = BytesIO()
<<<<<<< HEAD
            async with self.bot.http_session.get(image_url, timeout=ClientTimeout(total=10)) as response:
=======
            async with async_timeout.timeout(10), self.bot.http_session.get(content["image_list"][0]) as response:
>>>>>>> b4ab162d
                stream.write(await response.read())

            stream.seek(0)

            func = partial(self._generate_card, stream, content)
            final_buffer = await self.bot.loop.run_in_executor(None, func)

        # Send it!
        await ctx.send(
            f"A wild {content['name'].title()} appears!",
            file=File(final_buffer, filename=content["name"].replace(" ", "") + ".png")
        )

    @snakes_group.command(name="fact")
    async def fact_command(self, ctx: Context) -> None:
        """
        Gets a snake-related fact.

        Written by Andrew and Prithaj.
        Modified by lemon.
        """
        question = random.choice(self.snake_facts)["fact"]
        embed = Embed(
            title="Snake fact",
            color=SNAKE_COLOR,
            description=question
        )
        await ctx.send(embed=embed)

    @snakes_group.command(name="snakify")
    async def snakify_command(self, ctx: Context, *, message: str | None = None) -> None:
        """
        How would I talk if I were a snake?

        If `message` is passed, the bot will snakify the message.
        Otherwise, a random message from the user's history is snakified.

        Written by Momo and kel.
        Modified by lemon.
        """
        async with ctx.typing():
            embed = Embed()
            user = ctx.author

            if not message:

                # Get a random message from the users history
                messages = []
                async for message in ctx.history(limit=500).filter(
                        lambda msg: msg.author == ctx.author  # Message was sent by author.
                ):
                    messages.append(message.content)

                message = self._get_random_long_message(messages)

            # Build and send the embed
            embed.set_author(
                name=f"{user.name}#{user.discriminator}",
                icon_url=user.display_avatar.url,
            )
            embed.description = f"*{self._snakify(message)}*"

            await ctx.send(embed=embed)

    @snakes_group.command(name="video", aliases=("get_video",))
    async def video_command(self, ctx: Context, *, search: str | None = None) -> None:
        """
        Gets a YouTube video about snakes.

        If `search` is given, a snake with that name will be searched on Youtube.

        Written by Andrew and Prithaj.
        """
        # Are we searching for anything specific?
        if search:
            query = search + " snake"
        else:
            snake = await self._get_snake_name()
            query = snake["name"]

        # Build the URL and make the request
        url = "https://www.googleapis.com/youtube/v3/search"
        response = await self.bot.http_session.get(
            url,
            params={
                "part": "snippet",
                "q": urllib.parse.quote_plus(query),
                "type": "video",
                "key": Tokens.youtube.get_secret_value()
            }
        )
        response = await response.json()
        data = response.get("items", [])

        # Send the user a video
        if len(data) > 0:
            num = random.randint(0, len(data) - 1)
            youtube_base_url = "https://www.youtube.com/watch?v="
            await ctx.send(
                content=f"{youtube_base_url}{data[num]['id']['videoId']}"
            )
        else:
            log.warning(f"YouTube API error. Full response looks like {response}")

    @snakes_group.command(name="zen")
    async def zen_command(self, ctx: Context) -> None:
        """
        Gets a random quote from the Zen of Python, except as if spoken by a snake.

        Written by Prithaj and Andrew.
        Modified by lemon.
        """
        embed = Embed(
            title="Zzzen of Pythhon",
            color=SNAKE_COLOR
        )

        # Get the zen quote and snakify it
        zen_quote = random.choice(ZEN.splitlines())
        zen_quote = self._snakify(zen_quote)

        # Embed and send
        embed.description = zen_quote
        await ctx.send(
            embed=embed
        )
    # endregion

    # region: Error handlers
    @card_command.error
    async def command_error(self, ctx: Context, error: CommandError) -> None:
        """Local error handler for the Snake Cog."""
        original_error = getattr(error, "original", None)
        if isinstance(original_error, OSError):
            error.handled = True
            embed = Embed()
            embed.colour = Colour.red()
            log.error(f"snake_card encountered an OSError: {error} ({original_error})")
            embed.description = "Could not generate the snake card! Please try again."
            embed.title = random.choice(ERROR_REPLIES)
            await ctx.send(embed=embed)
    # endregion<|MERGE_RESOLUTION|>--- conflicted
+++ resolved
@@ -282,13 +282,8 @@
         if params is None:
             params = {}
 
-<<<<<<< HEAD
         async with self.bot.http_session.get(url, params=params, timeout=ClientTimeout(total=10)) as response:
                 return await response.json()
-=======
-        async with async_timeout.timeout(10), self.bot.http_session.get(url, params=params) as response:
-            return await response.json()
->>>>>>> b4ab162d
 
     def _get_random_long_message(self, messages: list[str], retries: int = 10) -> str:
         """
@@ -1015,11 +1010,7 @@
         # Make the card
         async with ctx.typing():
             stream = BytesIO()
-<<<<<<< HEAD
             async with self.bot.http_session.get(image_url, timeout=ClientTimeout(total=10)) as response:
-=======
-            async with async_timeout.timeout(10), self.bot.http_session.get(content["image_list"][0]) as response:
->>>>>>> b4ab162d
                 stream.write(await response.read())
 
             stream.seek(0)
