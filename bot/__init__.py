--- conflicted
+++ resolved
@@ -1,9 +1,5 @@
 import logging.handlers
 import os
-<<<<<<< HEAD
-
-=======
->>>>>>> 96822996
 
 
 # set up logging
