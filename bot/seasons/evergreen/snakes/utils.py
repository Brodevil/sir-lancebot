import asyncio
import io
import json
import logging
import math
import random
from itertools import product
from pathlib import Path
from typing import List, Tuple

from PIL import Image
from PIL.ImageDraw import ImageDraw
from discord import File, Member, Reaction
from discord.ext.commands import Cog, Context

from bot.constants import Roles

SNAKE_RESOURCES = Path("bot/resources/snakes").absolute()

h1 = r'''```
        ----
       ------
     /--------\
     |--------|
     |--------|
      \------/
        ----```'''
h2 = r'''```
        ----
       ------
     /---\-/--\
     |-----\--|
     |--------|
      \------/
        ----```'''
h3 = r'''```
        ----
       ------
     /---\-/--\
     |-----\--|
     |-----/--|
      \----\-/
        ----```'''
h4 = r'''```
        -----
       -----  \
     /--|  /---\
     |--\  -\---|
     |--\--/--  /
      \------- /
        ------```'''
stages = [h1, h2, h3, h4]
snakes = {
    "Baby Python": "https://i.imgur.com/SYOcmSa.png",
    "Baby Rattle Snake": "https://i.imgur.com/i5jYA8f.png",
    "Baby Dragon Snake": "https://i.imgur.com/SuMKM4m.png",
    "Baby Garden Snake": "https://i.imgur.com/5vYx3ah.png",
    "Baby Cobra": "https://i.imgur.com/jk14ryt.png"
}

BOARD_TILE_SIZE = 56         # the size of each board tile
BOARD_PLAYER_SIZE = 20       # the size of each player icon
BOARD_MARGIN = (10, 0)       # margins, in pixels (for player icons)
# The size of the image to download
# Should a power of 2 and higher than BOARD_PLAYER_SIZE
PLAYER_ICON_IMAGE_SIZE = 32
MAX_PLAYERS = 4              # depends on the board size/quality, 4 is for the default board

# board definition (from, to)
BOARD = {
    # ladders
    2: 38,
    7: 14,
    8: 31,
    15: 26,
    21: 42,
    28: 84,
    36: 44,
    51: 67,
    71: 91,
    78: 98,
    87: 94,

    # snakes
    99: 80,
    95: 75,
    92: 88,
    89: 68,
    74: 53,
    64: 60,
    62: 19,
    49: 11,
    46: 25,
    16: 6
}

DEFAULT_SNAKE_COLOR: int = 0x15c7ea
DEFAULT_BACKGROUND_COLOR: int = 0
DEFAULT_IMAGE_DIMENSIONS: Tuple[int] = (200, 200)
DEFAULT_SNAKE_LENGTH: int = 22
DEFAULT_SNAKE_WIDTH: int = 8
DEFAULT_SEGMENT_LENGTH_RANGE: Tuple[int] = (7, 10)
DEFAULT_IMAGE_MARGINS: Tuple[int] = (50, 50)
DEFAULT_TEXT: str = "snek\nit\nup"
DEFAULT_TEXT_POSITION: Tuple[int] = (
    10,
    10
)
DEFAULT_TEXT_COLOR: int = 0xf2ea15
X = 0
Y = 1
ANGLE_RANGE = math.pi * 2


def get_resource(file: str) -> List[dict]:
    """Load Snake resources JSON."""
    with (SNAKE_RESOURCES / f"{file}.json").open(encoding="utf-8") as snakefile:
        return json.load(snakefile)


def smoothstep(t: float) -> float:
    """Smooth curve with a zero derivative at 0 and 1, making it useful for interpolating."""
    return t * t * (3. - 2. * t)


def lerp(t: float, a: float, b: float) -> float:
    """Linear interpolation between a and b, given a fraction t."""
    return a + t * (b - a)


class PerlinNoiseFactory(object):
    """
    Callable that produces Perlin noise for an arbitrary point in an arbitrary number of dimensions.

    The underlying grid is aligned with the integers.

    There is no limit to the coordinates used; new gradients are generated on the fly as necessary.

    Taken from: https://gist.github.com/eevee/26f547457522755cb1fb8739d0ea89a1
    Licensed under ISC
    """

    def __init__(self, dimension: int, octaves: int = 1, tile: Tuple[int] = (), unbias: bool = False):
        """
        Create a new Perlin noise factory in the given number of dimensions.

        dimension should be an integer and at least 1.

        More octaves create a foggier and more-detailed noise pattern.  More than 4 octaves is rather excessive.

        ``tile`` can be used to make a seamlessly tiling pattern.
        For example:
            pnf = PerlinNoiseFactory(2, tile=(0, 3))

        This will produce noise that tiles every 3 units vertically, but never tiles horizontally.

        If ``unbias`` is True, the smoothstep function will be applied to the output before returning
        it, to counteract some of Perlin noise's significant bias towards the center of its output range.
        """
        self.dimension = dimension
        self.octaves = octaves
        self.tile = tile + (0,) * dimension
        self.unbias = unbias

        # For n dimensions, the range of Perlin noise is ±sqrt(n)/2; multiply
        # by this to scale to ±1
        self.scale_factor = 2 * dimension ** -0.5

        self.gradient = {}

    def _generate_gradient(self) -> Tuple[float, ...]:
        """
        Generate a random unit vector at each grid point.

        This is the "gradient" vector, in that the grid tile slopes towards it
        """
        # 1 dimension is special, since the only unit vector is trivial;
        # instead, use a slope between -1 and 1
        if self.dimension == 1:
            return (random.uniform(-1, 1),)

        # Generate a random point on the surface of the unit n-hypersphere;
        # this is the same as a random unit vector in n dimensions.  Thanks
        # to: http://mathworld.wolfram.com/SpherePointPicking.html
        # Pick n normal random variables with stddev 1
        random_point = [random.gauss(0, 1) for _ in range(self.dimension)]
        # Then scale the result to a unit vector
        scale = sum(n * n for n in random_point) ** -0.5
        return tuple(coord * scale for coord in random_point)

    def get_plain_noise(self, *point) -> float:
        """Get plain noise for a single point, without taking into account either octaves or tiling."""
        if len(point) != self.dimension:
            raise ValueError("Expected {0} values, got {1}".format(
                self.dimension, len(point)))

        # Build a list of the (min, max) bounds in each dimension
        grid_coords = []
        for coord in point:
            min_coord = math.floor(coord)
            max_coord = min_coord + 1
            grid_coords.append((min_coord, max_coord))

        # Compute the dot product of each gradient vector and the point's
        # distance from the corresponding grid point.  This gives you each
        # gradient's "influence" on the chosen point.
        dots = []
        for grid_point in product(*grid_coords):
            if grid_point not in self.gradient:
                self.gradient[grid_point] = self._generate_gradient()
            gradient = self.gradient[grid_point]

            dot = 0
            for i in range(self.dimension):
                dot += gradient[i] * (point[i] - grid_point[i])
            dots.append(dot)

        # Interpolate all those dot products together.  The interpolation is
        # done with smoothstep to smooth out the slope as you pass from one
        # grid cell into the next.
        # Due to the way product() works, dot products are ordered such that
        # the last dimension alternates: (..., min), (..., max), etc.  So we
        # can interpolate adjacent pairs to "collapse" that last dimension.  Then
        # the results will alternate in their second-to-last dimension, and so
        # forth, until we only have a single value left.
        dim = self.dimension
        while len(dots) > 1:
            dim -= 1
            s = smoothstep(point[dim] - grid_coords[dim][0])

            next_dots = []
            while dots:
                next_dots.append(lerp(s, dots.pop(0), dots.pop(0)))

            dots = next_dots

        return dots[0] * self.scale_factor

    def __call__(self, *point) -> float:
        """
        Get the value of this Perlin noise function at the given point.

        The number of values given should match the number of dimensions.
        """
        ret = 0
        for o in range(self.octaves):
            o2 = 1 << o
            new_point = []
            for i, coord in enumerate(point):
                coord *= o2
                if self.tile[i]:
                    coord %= self.tile[i] * o2
                new_point.append(coord)
            ret += self.get_plain_noise(*new_point) / o2

        # Need to scale n back down since adding all those extra octaves has
        # probably expanded it beyond ±1
        # 1 octave: ±1
        # 2 octaves: ±1½
        # 3 octaves: ±1¾
        ret /= 2 - 2 ** (1 - self.octaves)

        if self.unbias:
            # The output of the plain Perlin noise algorithm has a fairly
            # strong bias towards the center due to the central limit theorem
            # -- in fact the top and bottom 1/8 virtually never happen.  That's
            # a quarter of our entire output range!  If only we had a function
            # in [0..1] that could introduce a bias towards the endpoints...
            r = (ret + 1) / 2
            # Doing it this many times is a completely made-up heuristic.
            for _ in range(int(self.octaves / 2 + 0.5)):
                r = smoothstep(r)
            ret = r * 2 - 1

        return ret


def create_snek_frame(
        perlin_factory: PerlinNoiseFactory, perlin_lookup_vertical_shift: float = 0,
        image_dimensions: Tuple[int] = DEFAULT_IMAGE_DIMENSIONS, image_margins: Tuple[int] = DEFAULT_IMAGE_MARGINS,
        snake_length: int = DEFAULT_SNAKE_LENGTH,
        snake_color: int = DEFAULT_SNAKE_COLOR, bg_color: int = DEFAULT_BACKGROUND_COLOR,
        segment_length_range: Tuple[int] = DEFAULT_SEGMENT_LENGTH_RANGE, snake_width: int = DEFAULT_SNAKE_WIDTH,
        text: str = DEFAULT_TEXT, text_position: Tuple[int] = DEFAULT_TEXT_POSITION,
        text_color: Tuple[int] = DEFAULT_TEXT_COLOR
) -> Image:
    """
    Creates a single random snek frame using Perlin noise.

    `perlin_lookup_vertical_shift` represents the Perlin noise shift in the Y-dimension for this frame.
    If `text` is given, display the given text with the snek.
    """
    start_x = random.randint(image_margins[X], image_dimensions[X] - image_margins[X])
    start_y = random.randint(image_margins[Y], image_dimensions[Y] - image_margins[Y])
    points = [(start_x, start_y)]

    for index in range(0, snake_length):
        angle = perlin_factory.get_plain_noise(
            ((1 / (snake_length + 1)) * (index + 1)) + perlin_lookup_vertical_shift
        ) * ANGLE_RANGE
        current_point = points[index]
        segment_length = random.randint(segment_length_range[0], segment_length_range[1])
        points.append((
            current_point[X] + segment_length * math.cos(angle),
            current_point[Y] + segment_length * math.sin(angle)
        ))

    # normalize bounds
    min_dimensions = [start_x, start_y]
    max_dimensions = [start_x, start_y]
    for point in points:
        min_dimensions[X] = min(point[X], min_dimensions[X])
        min_dimensions[Y] = min(point[Y], min_dimensions[Y])
        max_dimensions[X] = max(point[X], max_dimensions[X])
        max_dimensions[Y] = max(point[Y], max_dimensions[Y])

    # shift towards middle
    dimension_range = (max_dimensions[X] - min_dimensions[X], max_dimensions[Y] - min_dimensions[Y])
    shift = (
        image_dimensions[X] / 2 - (dimension_range[X] / 2 + min_dimensions[X]),
        image_dimensions[Y] / 2 - (dimension_range[Y] / 2 + min_dimensions[Y])
    )

    image = Image.new(mode='RGB', size=image_dimensions, color=bg_color)
    draw = ImageDraw(image)
    for index in range(1, len(points)):
        point = points[index]
        previous = points[index - 1]
        draw.line(
            (
                shift[X] + previous[X],
                shift[Y] + previous[Y],
                shift[X] + point[X],
                shift[Y] + point[Y]
            ),
            width=snake_width,
            fill=snake_color
        )
    if text is not None:
        draw.multiline_text(text_position, text, fill=text_color)
    del draw
    return image


def frame_to_png_bytes(image: Image) -> io.BytesIO:
    """Convert image to byte stream."""
    stream = io.BytesIO()
    image.save(stream, format='PNG')
    stream.seek(0)
    return stream


log = logging.getLogger(__name__)
START_EMOJI = "\u2611"     # :ballot_box_with_check: - Start the game
CANCEL_EMOJI = "\u274C"    # :x: - Cancel or leave the game
ROLL_EMOJI = "\U0001F3B2"  # :game_die: - Roll the die!
JOIN_EMOJI = "\U0001F64B"  # :raising_hand: - Join the game.
STARTUP_SCREEN_EMOJI = [
    JOIN_EMOJI,
    START_EMOJI,
    CANCEL_EMOJI
]
GAME_SCREEN_EMOJI = [
    ROLL_EMOJI,
    CANCEL_EMOJI
]


class SnakeAndLaddersGame:
    """Snakes and Ladders game Cog."""

    def __init__(self, snakes: Cog, context: Context):
        self.snakes = snakes
        self.ctx = context
        self.channel = self.ctx.channel
        self.state = 'booting'
        self.started = False
        self.author = self.ctx.author
        self.players = []
        self.player_tiles = {}
        self.round_has_rolled = {}
        self.avatar_images = {}
        self.board = None
        self.positions = None
        self.rolls = []

    async def open_game(self) -> None:
        """
        Create a new Snakes and Ladders game.

        Listen for reactions until players have joined,
        and the game has been started.
        """
        def startup_event_check(reaction_: Reaction, user_: Member) -> bool:
            """Make sure that this reaction is what we want to operate on."""
            return (
                all((
                    reaction_.message.id == startup.id,       # Reaction is on startup message
                    reaction_.emoji in STARTUP_SCREEN_EMOJI,  # Reaction is one of the startup emotes
                    user_.id != self.ctx.bot.user.id,         # Reaction was not made by the bot
                ))
            )

        # Check to see if the bot can remove reactions
        if not self.channel.permissions_for(self.ctx.guild.me).manage_messages:
            log.warning(
                "Unable to start Snakes and Ladders - "
                f"Missing manage_messages permissions in {self.channel}"
            )
            return

        await self._add_player(self.author)
        await self.channel.send(
            "**Snakes and Ladders**: A new game is about to start!",
            file=File(
                str(SNAKE_RESOURCES / "snakes_and_ladders" / "banner.jpg"),
                filename='Snakes and Ladders.jpg'
            )
        )
        startup = await self.channel.send(
            f"Press {JOIN_EMOJI} to participate, and press "
            f"{START_EMOJI} to start the game"
        )
        for emoji in STARTUP_SCREEN_EMOJI:
            await startup.add_reaction(emoji)

        self.state = 'waiting'

        while not self.started:
            try:
                reaction, user = await self.ctx.bot.wait_for(
                    "reaction_add",
                    timeout=300,
                    check=startup_event_check
                )
                if reaction.emoji == JOIN_EMOJI:
                    await self.player_join(user)
                elif reaction.emoji == CANCEL_EMOJI:
                    if user == self.author or (self._is_moderator(user) and user not in self.players):
                        # Allow game author or non-playing moderation staff to cancel a waiting game
                        await self.cancel_game()
                        return
                    else:
                        await self.player_leave(user)
                elif reaction.emoji == START_EMOJI:
                    if self.ctx.author == user:
                        self.started = True
                        await self.start_game(user)
                        await startup.delete()
                        break

                await startup.remove_reaction(reaction.emoji, user)

            except asyncio.TimeoutError:
                log.debug("Snakes and Ladders timed out waiting for a reaction")
                await self.cancel_game()
                return  # We're done, no reactions for the last 5 minutes

    async def _add_player(self, user: Member) -> None:
        self.players.append(user)
        self.player_tiles[user.id] = 1

        avatar_bytes = await user.avatar_url_as(format='jpeg', size=PLAYER_ICON_IMAGE_SIZE).read()
        im = Image.open(io.BytesIO(avatar_bytes)).resize((BOARD_PLAYER_SIZE, BOARD_PLAYER_SIZE))
        self.avatar_images[user.id] = im

    async def player_join(self, user: Member) -> None:
        """
        Handle players joining the game.

        Prevent player joining if they have already joined, if the game is full, or if the game is
        in a waiting state.
        """
        for p in self.players:
            if user == p:
                await self.channel.send(user.mention + " You are already in the game.", delete_after=10)
                return
        if self.state != 'waiting':
            await self.channel.send(user.mention + " You cannot join at this time.", delete_after=10)
            return
        if len(self.players) is MAX_PLAYERS:
            await self.channel.send(user.mention + " The game is full!", delete_after=10)
            return

        await self._add_player(user)

        await self.channel.send(
            f"**Snakes and Ladders**: {user.mention} has joined the game.\n"
            f"There are now {str(len(self.players))} players in the game.",
            delete_after=10
        )

<<<<<<< HEAD
    async def player_leave(self, user: Member) -> None:
=======
    async def player_leave(self, user: Member) -> bool:
>>>>>>> 8347c9ea
        """
        Handle players leaving the game.

        Leaving is prevented if the user wasn't part of the game.

        If the number of players reaches 0, the game is terminated. In this case, a sentinel boolean
        is returned True to prevent a game from continuing after it's destroyed.
        """
        is_surrendered = False  # Sentinel value to assist with stopping a surrendered game
        for p in self.players:
            if user == p:
                self.players.remove(p)
                self.player_tiles.pop(p.id, None)
                self.round_has_rolled.pop(p.id, None)
                await self.channel.send(
                    "**Snakes and Ladders**: " + user.mention + " has left the game.",
                    delete_after=10
                )

                if self.state != 'waiting' and len(self.players) == 0:
                    await self.channel.send("**Snakes and Ladders**: The game has been surrendered!")
                    is_surrendered = True
                    self._destruct()

<<<<<<< HEAD
    async def cancel_game(self, user: Member) -> None:
        """Allow the game author to cancel the running game."""
        if not user == self.author:
            await self.channel.send(user.mention + " Only the author of the game can cancel it.", delete_after=10)
            return
=======
                return is_surrendered
        else:
            await self.channel.send(user.mention + " You are not in the match.", delete_after=10)
            return is_surrendered

    async def cancel_game(self):
        """Cancel the running game."""
>>>>>>> 8347c9ea
        await self.channel.send("**Snakes and Ladders**: Game has been canceled.")
        self._destruct()

    async def start_game(self, user: Member) -> None:
        """
        Allow the game author to begin the game.

        The game cannot be started if the game is in a waiting state.
        """
        if not user == self.author:
            await self.channel.send(user.mention + " Only the author of the game can start it.", delete_after=10)
            return

        if not self.state == 'waiting':
            await self.channel.send(user.mention + " The game cannot be started at this time.", delete_after=10)
            return

        self.state = 'starting'
        player_list = ', '.join(user.mention for user in self.players)
        await self.channel.send("**Snakes and Ladders**: The game is starting!\nPlayers: " + player_list)
        await self.start_round()

    async def start_round(self) -> None:
        """Begin the round."""
        def game_event_check(reaction_: Reaction, user_: Member) -> bool:
            """Make sure that this reaction is what we want to operate on."""
            return (
                all((
                    reaction_.message.id == self.positions.id,  # Reaction is on positions message
                    reaction_.emoji in GAME_SCREEN_EMOJI,       # Reaction is one of the game emotes
                    user_.id != self.ctx.bot.user.id,           # Reaction was not made by the bot
                ))
            )

        self.state = 'roll'
        for user in self.players:
            self.round_has_rolled[user.id] = False
        board_img = Image.open(str(SNAKE_RESOURCES / "snakes_and_ladders" / "board.jpg"))
        player_row_size = math.ceil(MAX_PLAYERS / 2)

        for i, player in enumerate(self.players):
            tile = self.player_tiles[player.id]
            tile_coordinates = self._board_coordinate_from_index(tile)
            x_offset = BOARD_MARGIN[0] + tile_coordinates[0] * BOARD_TILE_SIZE
            y_offset = \
                BOARD_MARGIN[1] + (
                    (10 * BOARD_TILE_SIZE) - (9 - tile_coordinates[1]) * BOARD_TILE_SIZE - BOARD_PLAYER_SIZE)
            x_offset += BOARD_PLAYER_SIZE * (i % player_row_size)
            y_offset -= BOARD_PLAYER_SIZE * math.floor(i / player_row_size)
            board_img.paste(self.avatar_images[player.id],
                            box=(x_offset, y_offset))

        board_file = File(frame_to_png_bytes(board_img), filename='Board.jpg')
        player_list = '\n'.join((user.mention + ": Tile " + str(self.player_tiles[user.id])) for user in self.players)

        # Store and send new messages
        temp_board = await self.channel.send(
            "**Snakes and Ladders**: A new round has started! Current board:",
            file=board_file
        )
        temp_positions = await self.channel.send(
            f"**Current positions**:\n{player_list}\n\nUse {ROLL_EMOJI} to roll the dice!"
        )

        # Delete the previous messages
        if self.board and self.positions:
            await self.board.delete()
            await self.positions.delete()

        # remove the roll messages
        for roll in self.rolls:
            await roll.delete()
        self.rolls = []

        # Save new messages
        self.board = temp_board
        self.positions = temp_positions

        # Wait for rolls
        for emoji in GAME_SCREEN_EMOJI:
            await self.positions.add_reaction(emoji)

        is_surrendered = False
        while True:
            try:
                reaction, user = await self.ctx.bot.wait_for(
                    "reaction_add",
                    timeout=300,
                    check=game_event_check
                )

                if reaction.emoji == ROLL_EMOJI:
                    await self.player_roll(user)
                elif reaction.emoji == CANCEL_EMOJI:
                    if self._is_moderator(user) and user not in self.players:
                        # Only allow non-playing moderation staff to cancel a running game
                        await self.cancel_game()
                        return
                    else:
                        is_surrendered = await self.player_leave(user)

                await self.positions.remove_reaction(reaction.emoji, user)

                if self._check_all_rolled():
                    break

            except asyncio.TimeoutError:
                log.debug("Snakes and Ladders timed out waiting for a reaction")
                await self.cancel_game()
                return  # We're done, no reactions for the last 5 minutes

        # Round completed
        # Check to see if the game was surrendered before completing the round, without this
        # sentinel, the game object would be deleted but the next round still posted into purgatory
        if not is_surrendered:
            await self._complete_round()

    async def player_roll(self, user: Member) -> None:
        """Handle the player's roll."""
        if user.id not in self.player_tiles:
            await self.channel.send(user.mention + " You are not in the match.", delete_after=10)
            return
        if self.state != 'roll':
            await self.channel.send(user.mention + " You may not roll at this time.", delete_after=10)
            return
        if self.round_has_rolled[user.id]:
            return
        roll = random.randint(1, 6)
        self.rolls.append(await self.channel.send(f"{user.mention} rolled a **{roll}**!"))
        next_tile = self.player_tiles[user.id] + roll

        # apply snakes and ladders
        if next_tile in BOARD:
            target = BOARD[next_tile]
            if target < next_tile:
                await self.channel.send(
                    f"{user.mention} slips on a snake and falls back to **{target}**",
                    delete_after=15
                )
            else:
                await self.channel.send(
                    f"{user.mention} climbs a ladder to **{target}**",
                    delete_after=15
                )
            next_tile = target

        self.player_tiles[user.id] = min(100, next_tile)
        self.round_has_rolled[user.id] = True

    async def _complete_round(self) -> None:
        self.state = 'post_round'

        # check for winner
        winner = self._check_winner()
        if winner is None:
            # there is no winner, start the next round
            await self.start_round()
            return

        # announce winner and exit
        await self.channel.send("**Snakes and Ladders**: " + winner.mention + " has won the game! :tada:")
        self._destruct()

    def _check_winner(self) -> Member:
        if self.state != 'post_round':
            return None
        return next((player for player in self.players if self.player_tiles[player.id] == 100),
                    None)

    def _check_all_rolled(self) -> bool:
        return all(rolled for rolled in self.round_has_rolled.values())

    def _destruct(self) -> None:
        del self.snakes.active_sal[self.channel]

    def _board_coordinate_from_index(self, index: int) -> Tuple[float, float]:
        # converts the tile number to the x/y coordinates for graphical purposes
        y_level = 9 - math.floor((index - 1) / 10)
        is_reversed = math.floor((index - 1) / 10) % 2 != 0
        x_level = (index - 1) % 10
        if is_reversed:
            x_level = 9 - x_level
        return x_level, y_level

    @staticmethod
    def _is_moderator(user: Member) -> bool:
        """Return True if the user is a Moderator."""
        return any(Roles.moderator == role.id for role in user.roles)<|MERGE_RESOLUTION|>--- conflicted
+++ resolved
@@ -490,11 +490,7 @@
             delete_after=10
         )
 
-<<<<<<< HEAD
     async def player_leave(self, user: Member) -> None:
-=======
-    async def player_leave(self, user: Member) -> bool:
->>>>>>> 8347c9ea
         """
         Handle players leaving the game.
 
@@ -519,21 +515,11 @@
                     is_surrendered = True
                     self._destruct()
 
-<<<<<<< HEAD
     async def cancel_game(self, user: Member) -> None:
         """Allow the game author to cancel the running game."""
         if not user == self.author:
             await self.channel.send(user.mention + " Only the author of the game can cancel it.", delete_after=10)
             return
-=======
-                return is_surrendered
-        else:
-            await self.channel.send(user.mention + " You are not in the match.", delete_after=10)
-            return is_surrendered
-
-    async def cancel_game(self):
-        """Cancel the running game."""
->>>>>>> 8347c9ea
         await self.channel.send("**Snakes and Ladders**: Game has been canceled.")
         self._destruct()
 
